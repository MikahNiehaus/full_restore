# --- Audio/Video/Colorization requirements for robust pipeline ---
# Audio processing
pydub
librosa
soundfile
scipy>=1.11.0
torchaudio
noisereduce
ffmpeg-python
tqdm
# Colorization/DeOldify
fastai==1.0.61
torch>=1.7.1
torchvision
# Use torch with CUDA if available, or CPU fallback
# pip install torch torchvision torchaudio --index-url https://download.pytorch.org/whl/cu121
opencv-python
matplotlib
scipy
requests
pyyaml
bottleneck
numexpr
pandas
fastprogress
beautifulsoup4
# Video/audio handling
moviepy
yt-dlp
# AI Upscaling
realesrgan
# System
numpy
pillow>=9.0.0
# YouTube API integration
google-api-python-client
google-auth-oauthlib
google-auth-httplib2
# Environment variables
python-dotenv
# Terminal and utility
colorama
argparse
<<<<<<< HEAD
=======
ipython
>>>>>>> 2a731a31
# ---
# NOTE: You must have ffmpeg installed and on your system PATH for full functionality.
# 
# To install all requirements:
# pip install -r requirements.txt
#
# For CUDA-enabled environments, install PyTorch with CUDA support:
# pip install torch torchvision torchaudio --index-url https://download.pytorch.org/whl/cu118
#
# For YouTube API:
# 1. Create client_secret_*.json in YouTubeApi/ directory
# 2. Run authorize_youtube.bat to set up credentials<|MERGE_RESOLUTION|>--- conflicted
+++ resolved
@@ -41,10 +41,7 @@
 # Terminal and utility
 colorama
 argparse
-<<<<<<< HEAD
-=======
 ipython
->>>>>>> 2a731a31
 # ---
 # NOTE: You must have ffmpeg installed and on your system PATH for full functionality.
 # 
