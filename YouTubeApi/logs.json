--- conflicted
+++ resolved
@@ -77,9 +77,6 @@
     },
     "Malcolm X Interview in Providence (1961).mp4": {
         "audio": {
-<<<<<<< HEAD
-            "timestamp": "2025-06-01 04:47:10",
-=======
             "timestamp": "2025-05-31 00:01:07",
             "status": "WARNING",
             "message": "No audio track found or extraction failed"
@@ -105,33 +102,15 @@
     "Muhammad Ali on the Vietnam war and racism..mp4": {
         "audio": {
             "timestamp": "2025-06-01 00:16:23",
->>>>>>> dbc05cda
             "status": "WARNING",
             "message": "Audio enhancement failed, using original audio"
-        },
-        "restore": {
-            "timestamp": "2025-06-01 13:20:20",
-            "status": "SUCCESS",
-            "message": ""
-        },
-        "colorize": {
-            "timestamp": "2025-06-01 13:20:20",
-            "status": "SUCCESS",
-            "message": ""
         }
     },
-<<<<<<< HEAD
-    "Malcolm X Interview in Providence (1961)_restored_colorized.mp4": {
-        "timestamp": "2025-06-01 13:20:44",
-        "status": "SUCCESS",
-        "message": "Uploaded to YouTube: https://youtu.be/NwFHXKH0gxk"
-=======
     "Chairman Fred Hampton Speech Collection.mp4": {
         "audio": {
             "timestamp": "2025-06-01 00:22:05",
             "status": "SUCCESS",
             "message": ""
         }
->>>>>>> dbc05cda
     }
 }